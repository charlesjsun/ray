--- conflicted
+++ resolved
@@ -51,13 +51,10 @@
     std::optional<grpc::ChannelArguments> arguments = std::nullopt) {
   if (!arguments.has_value()) {
     arguments = grpc::ChannelArguments();
-<<<<<<< HEAD
-=======
     arguments->SetInt(GRPC_ARG_ENABLE_HTTP_PROXY,
                       ::RayConfig::instance().grpc_enable_http_proxy() ? 1 : 0);
     arguments->SetMaxSendMessageSize(::RayConfig::instance().max_grpc_message_size());
     arguments->SetMaxReceiveMessageSize(::RayConfig::instance().max_grpc_message_size());
->>>>>>> 4a999777
   }
 
   // Disable http proxy since it disrupts local connections. TODO(ekl) we should make
